--- conflicted
+++ resolved
@@ -1,15 +1,10 @@
 # Release Notes
 
-<<<<<<< HEAD
 ## in dev
 
 * Avoids unnecessarily generating sub-workflow output applets
 * Fixes issue with task command blocks that begin with a placeholder
-=======
-## dev
-
 * Upgraded dxfuse to 0.24.0
->>>>>>> dd9e76bf
 
 ## 2.1.0 04-02-2021
 
