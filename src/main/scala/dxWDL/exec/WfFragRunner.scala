--- conflicted
+++ resolved
@@ -54,22 +54,6 @@
 import dxWDL.dx._
 import dxWDL.util._
 
-<<<<<<< HEAD
-case class WfFragRunner(
-    wf: WorkflowDefinition,
-    taskDir: Map[String, CallableTaskDefinition],
-    typeAliases: Map[String, WomType],
-    wfSourceCode: String,
-    instanceTypeDB: InstanceTypeDB,
-    execLinkInfo: Map[String, ExecLinkInfo],
-    dxPathConfig: DxPathConfig,
-    dxIoFunctions: DxIoFunctions,
-    inputsRaw: JsValue,
-    fragInputOutput: WfFragInputOutput,
-    defaultRuntimeAttributes: Option[WdlRuntimeAttrs],
-    runtimeDebugLevel: Int
-) {
-=======
 case class WfFragRunner(wf: WorkflowDefinition,
                         taskDir: Map[String, CallableTaskDefinition],
                         typeAliases: Map[String, WomType],
@@ -82,27 +66,11 @@
                         fragInputOutput: WfFragInputOutput,
                         defaultRuntimeAttributes: Option[WdlRuntimeAttrs],
                         runtimeDebugLevel: Int) {
->>>>>>> 1458df46
   private val MAX_JOB_NAME = 50
   private val verbose = runtimeDebugLevel >= 1
   //private val maxVerboseLevel = (runtimeDebugLevel == 2)
   private val utlVerbose = Verbose(runtimeDebugLevel >= 1, false, Set.empty)
   private val wdlVarLinksConverter =
-<<<<<<< HEAD
-    WdlVarLinksConverter(
-        utlVerbose,
-        dxIoFunctions.fileInfoDir,
-        fragInputOutput.typeAliases
-    )
-  private val jobInputOutput = fragInputOutput.jobInputOutput
-  private val collectSubJobs = CollectSubJobs(
-      jobInputOutput,
-      inputsRaw,
-      instanceTypeDB,
-      runtimeDebugLevel,
-      fragInputOutput.typeAliases
-  )
-=======
     WdlVarLinksConverter(utlVerbose, dxIoFunctions.fileInfoDir, fragInputOutput.typeAliases)
   private val jobInputOutput = fragInputOutput.jobInputOutput
   private val collectSubJobs = CollectSubJobs(jobInputOutput,
@@ -110,7 +78,6 @@
                                               instanceTypeDB,
                                               runtimeDebugLevel,
                                               fragInputOutput.typeAliases)
->>>>>>> 1458df46
   // The source code for all the tasks
   private val taskSourceDir: Map[String, String] =
     ParseWomSourceFile(verbose).scanForTasks(wfSourceCode)
@@ -121,17 +88,9 @@
     gSeqNum
   }
 
-<<<<<<< HEAD
-  private def evaluateWomExpression(
-      expr: WomExpression,
-      womType: WomType,
-      env: Map[String, WomValue]
-  ): WomValue = {
-=======
   private def evaluateWomExpression(expr: WomExpression,
                                     womType: WomType,
                                     env: Map[String, WomValue]): WomValue = {
->>>>>>> 1458df46
     val result: ErrorOr[WomValue] =
       expr.evaluateValue(env, dxIoFunctions)
     val value = result match {
@@ -141,23 +100,13 @@
             case (key, value) => s"    ${key} -> ${value.toString}"
           }
           .mkString("\n")
-<<<<<<< HEAD
-        throw new Exception(
-            s"""|Failed to evaluate expression ${expr.sourceString}
-=======
         throw new Exception(s"""|Failed to evaluate expression ${expr.sourceString}
->>>>>>> 1458df46
                         |Errors:
                         |${errors}
                         |
                         |Environment:
                         |${envDbg}
-<<<<<<< HEAD
-                        |""".stripMargin
-        )
-=======
                         |""".stripMargin)
->>>>>>> 1458df46
       case Valid(x: WomValue) => x
     }
 
@@ -172,26 +121,13 @@
     val calleeName = call.callable.name
     execLinkInfo.get(calleeName) match {
       case None =>
-<<<<<<< HEAD
-        throw new AppInternalException(
-            s"Could not find linking information for ${calleeName}"
-        )
-=======
         throw new AppInternalException(s"Could not find linking information for ${calleeName}")
->>>>>>> 1458df46
       case Some(eInfo) => eInfo
     }
   }
 
   // This method is exposed so that we can unit-test it.
-<<<<<<< HEAD
-  def evalExpressions(
-      nodes: Seq[GraphNode],
-      env: Map[String, WomValue]
-  ): Map[String, WomValue] = {
-=======
   def evalExpressions(nodes: Seq[GraphNode], env: Map[String, WomValue]): Map[String, WomValue] = {
->>>>>>> 1458df46
     val partialOrderNodes = Block.partialSortByDep(nodes.toSet)
     partialOrderNodes.foldLeft(env) {
       // simple expression
@@ -212,19 +148,6 @@
         assert(sctNode.scatterVariableNodes.size == 1)
         val svNode: ScatterVariableNode = sctNode.scatterVariableNodes.head
         val collectionRaw: WomValue =
-<<<<<<< HEAD
-          evaluateWomExpression(
-              svNode.scatterExpressionNode.womExpression,
-              WomArrayType(svNode.womType),
-              env
-          )
-        val collection: Seq[WomValue] = collectionRaw match {
-          case x: WomArray => x.value
-          case other =>
-            throw new AppInternalException(
-                s"Unexpected class ${other.getClass}, ${other}"
-            )
-=======
           evaluateWomExpression(svNode.scatterExpressionNode.womExpression,
                                 WomArrayType(svNode.womType),
                                 env)
@@ -232,7 +155,6 @@
           case x: WomArray => x.value
           case other =>
             throw new AppInternalException(s"Unexpected class ${other.getClass}, ${other}")
->>>>>>> 1458df46
         }
 
         // iterate on the collection
@@ -249,23 +171,11 @@
         }.toMap
 
         // build a mapping from from result-key to its type
-<<<<<<< HEAD
-        val initResults: Map[String, (WomType, Vector[WomValue])] =
-          resultTypes.map {
-            case (key, WomArrayType(elemType)) =>
-              key -> (elemType, Vector.empty[WomValue])
-            case (_, other) =>
-              throw new AppInternalException(
-                  s"Unexpected class ${other.getClass}, ${other}"
-              )
-          }.toMap
-=======
         val initResults: Map[String, (WomType, Vector[WomValue])] = resultTypes.map {
           case (key, WomArrayType(elemType)) => key -> (elemType, Vector.empty[WomValue])
           case (_, other) =>
             throw new AppInternalException(s"Unexpected class ${other.getClass}, ${other}")
         }.toMap
->>>>>>> 1458df46
 
         // merge the vector of results, each of which is a map
         val results: Map[String, (WomType, Vector[WomValue])] =
@@ -289,26 +199,6 @@
       case (env, cNode: ConditionalNode) =>
         // evaluate the condition
         val condValueRaw: WomValue =
-<<<<<<< HEAD
-          evaluateWomExpression(
-              cNode.conditionExpression.womExpression,
-              WomBooleanType,
-              env
-          )
-        val condValue: Boolean = condValueRaw match {
-          case b: WomBoolean => b.value
-          case other =>
-            throw new AppInternalException(
-                s"Unexpected class ${other.getClass}, ${other}"
-            )
-        }
-        // build
-        val resultTypes: Map[String, WomType] =
-          cNode.conditionalOutputPorts.map {
-            case cop: ConditionalOutputPort =>
-              cop.identifier.localName.value -> Utils.stripOptional(cop.womType)
-          }.toMap
-=======
           evaluateWomExpression(cNode.conditionExpression.womExpression, WomBooleanType, env)
         val condValue: Boolean = condValueRaw match {
           case b: WomBoolean => b.value
@@ -320,7 +210,6 @@
           case cop: ConditionalOutputPort =>
             cop.identifier.localName.value -> Utils.stripOptional(cop.womType)
         }.toMap
->>>>>>> 1458df46
         val fullResults: Map[String, WomValue] =
           if (!condValue) {
             // condition is false, return None for all the values
@@ -350,13 +239,7 @@
         env
 
       case (env, other: CallNode) =>
-<<<<<<< HEAD
-        throw new Exception(
-            s"calls (${other}) cannot be evaluated as expressions"
-        )
-=======
         throw new Exception(s"calls (${other}) cannot be evaluated as expressions")
->>>>>>> 1458df46
 
       case (env, other) =>
         val dbgGraph = nodes
@@ -379,17 +262,9 @@
     }
   }
 
-<<<<<<< HEAD
-  private def processOutputs(
-      env: Map[String, WomValue],
-      fragResults: Map[String, WdlVarLinks],
-      exportedVars: Set[String]
-  ): Map[String, JsValue] = {
-=======
   private def processOutputs(env: Map[String, WomValue],
                              fragResults: Map[String, WdlVarLinks],
                              exportedVars: Set[String]): Map[String, JsValue] = {
->>>>>>> 1458df46
     Utils.appletLog(
         verbose,
         s"""|processOutputs
@@ -429,17 +304,9 @@
         call inc as inc {input: i=k}
    }
     */
-<<<<<<< HEAD
-  private def buildCallInputs(
-      callName: String,
-      linkInfo: ExecLinkInfo,
-      env: Map[String, WomValue]
-  ): JsValue = {
-=======
   private def buildCallInputs(callName: String,
                               linkInfo: ExecLinkInfo,
                               env: Map[String, WomValue]): JsValue = {
->>>>>>> 1458df46
     Utils.appletLog(
         verbose,
         s"""|buildCallInputs (${callName})
@@ -477,54 +344,21 @@
 
   // Figure out what instance type to launch at task in. Return None if the instance
   // type is a constant, and is already set.
-<<<<<<< HEAD
-  private def preCalcInstanceType(
-      task: CallableTaskDefinition,
-      taskSourceCode: String,
-      taskInputs: Map[InputDefinition, WomValue]
-  ): Option[String] = {
-=======
   private def preCalcInstanceType(task: CallableTaskDefinition,
                                   taskSourceCode: String,
                                   taskInputs: Map[InputDefinition, WomValue]): Option[String] = {
->>>>>>> 1458df46
     // Note: if none of these attributes are specified, the return value is None.
     val instanceAttrs = Set("memory", "disks", "cpu")
     val allConst = instanceAttrs.forall { attrName =>
       task.runtimeAttributes.attributes.get(attrName) match {
-<<<<<<< HEAD
-        case None => true
-        case Some(expr) =>
-          WomValueAnalysis.isExpressionConst(WomStringType, expr)
-=======
         case None       => true
         case Some(expr) => WomValueAnalysis.isExpressionConst(WomStringType, expr)
->>>>>>> 1458df46
       }
     }
     if (allConst)
       return None
 
     // There is runtime evaluation for the instance type
-<<<<<<< HEAD
-    val taskRunner = new TaskRunner(
-        task,
-        taskSourceCode,
-        typeAliases,
-        instanceTypeDB,
-        dxPathConfig,
-        dxIoFunctions,
-        jobInputOutput,
-        defaultRuntimeAttributes,
-        runtimeDebugLevel
-    )
-    try {
-      val iType = taskRunner.calcInstanceType(taskInputs)
-      Utils.appletLog(
-          verbose,
-          s"Precalculated instance type for ${task.unqualifiedName}: ${iType}"
-      )
-=======
     val taskRunner = new TaskRunner(task,
                                     taskSourceCode,
                                     typeAliases,
@@ -537,7 +371,6 @@
     try {
       val iType = taskRunner.calcInstanceType(taskInputs)
       Utils.appletLog(verbose, s"Precalculated instance type for ${task.unqualifiedName}: ${iType}")
->>>>>>> 1458df46
       Some(iType)
     } catch {
       case e: Throwable =>
@@ -553,19 +386,10 @@
     }
   }
 
-<<<<<<< HEAD
-  private def execDNAxExecutable(
-      dxExecId: String,
-      dbgName: String,
-      callInputs: JsValue,
-      instanceType: Option[String]
-  ): (Int, DxExecution) = {
-=======
   private def execDNAxExecutable(dxExecId: String,
                                  dbgName: String,
                                  callInputs: JsValue,
                                  instanceType: Option[String]): (Int, DxExecution) = {
->>>>>>> 1458df46
     // We may need to run a collect subjob. Add the the sequence
     // number to each invocation, so the collect subjob will be
     // able to put the results back together in the correct order.
@@ -591,26 +415,12 @@
         )
         val req = JsObject(fields ++ instanceFields)
         val retval: JsonNode =
-<<<<<<< HEAD
-          DXAPI.appRun(
-              dxExecId,
-              DxUtils.jsonNodeOfJsValue(req),
-              classOf[JsonNode]
-          )
-=======
           DXAPI.appRun(dxExecId, DxUtils.jsonNodeOfJsValue(req), classOf[JsonNode])
->>>>>>> 1458df46
         val info: JsValue = DxUtils.jsValueOfJsonNode(retval)
         val id: String = info.asJsObject.fields.get("id") match {
           case Some(JsString(x)) => x
           case _ =>
-<<<<<<< HEAD
-            throw new AppInternalException(
-                s"Bad format returned from jobNew ${info.prettyPrint}"
-            )
-=======
             throw new AppInternalException(s"Bad format returned from jobNew ${info.prettyPrint}")
->>>>>>> 1458df46
         }
         DxJob.getInstance(id)
       } else if (dxExecId.startsWith("applet-")) {
@@ -622,36 +432,17 @@
         )
         val req = JsObject(fields ++ instanceFields)
         val retval: JsonNode =
-<<<<<<< HEAD
-          DXAPI.appletRun(
-              applet.getId,
-              DxUtils.jsonNodeOfJsValue(req),
-              classOf[JsonNode]
-          )
-=======
           DXAPI.appletRun(applet.getId, DxUtils.jsonNodeOfJsValue(req), classOf[JsonNode])
->>>>>>> 1458df46
         val info: JsValue = DxUtils.jsValueOfJsonNode(retval)
         val id: String = info.asJsObject.fields.get("id") match {
           case Some(JsString(x)) => x
           case _ =>
-<<<<<<< HEAD
-            throw new AppInternalException(
-                s"Bad format returned from jobNew ${info.prettyPrint}"
-            )
-=======
             throw new AppInternalException(s"Bad format returned from jobNew ${info.prettyPrint}")
->>>>>>> 1458df46
         }
         DxJob.getInstance(id)
       } else if (dxExecId.startsWith("workflow-")) {
         val workflow = DxWorkflow.getInstance(dxExecId)
-<<<<<<< HEAD
-        val dxAnalysis: DxAnalysis =
-          workflow.newRun(input = callInputs, name = dbgName)
-=======
         val dxAnalysis: DxAnalysis = workflow.newRun(input = callInputs, name = dbgName)
->>>>>>> 1458df46
         val props = Map("seq_number" -> seqNum.toString)
         dxAnalysis.setProperties(props)
         dxAnalysis
@@ -661,18 +452,6 @@
     (seqNum, dxExec)
   }
 
-<<<<<<< HEAD
-  private def execCall(
-      call: CallNode,
-      callInputs: Map[String, WomValue],
-      callNameHint: Option[String]
-  ): (Int, DxExecution) = {
-    val linkInfo = getCallLinkInfo(call)
-    val callName = call.identifier.localName.value
-    val calleeName = call.callable.name
-    val callInputsJSON: JsValue =
-      buildCallInputs(callName, linkInfo, callInputs)
-=======
   private def execCall(call: CallNode,
                        callInputs: Map[String, WomValue],
                        callNameHint: Option[String]): (Int, DxExecution) = {
@@ -680,7 +459,6 @@
     val callName = call.identifier.localName.value
     val calleeName = call.callable.name
     val callInputsJSON: JsValue = buildCallInputs(callName, linkInfo, callInputs)
->>>>>>> 1458df46
     /*        Utils.appletLog(verbose, s"""|Call ${callName}
                                      |calleeName= ${calleeName}
                                      |inputs = ${callInputsJSON}""".stripMargin)*/
@@ -700,28 +478,12 @@
           preCalcInstanceType(task, taskSourceCode, taskInputs)
         case (_, _) => None
       }
-<<<<<<< HEAD
-    execDNAxExecutable(
-        linkInfo.dxExec.getId,
-        dbgName,
-        callInputsJSON,
-        instanceType
-    )
-=======
     execDNAxExecutable(linkInfo.dxExec.getId, dbgName, callInputsJSON, instanceType)
->>>>>>> 1458df46
   }
 
   // create promises to this call. This allows returning
   // from the parent job immediately.
-<<<<<<< HEAD
-  private def genPromisesForCall(
-      call: CallNode,
-      dxExec: DxExecution
-  ): Map[String, WdlVarLinks] = {
-=======
   private def genPromisesForCall(call: CallNode, dxExec: DxExecution): Map[String, WdlVarLinks] = {
->>>>>>> 1458df46
     val linkInfo = getCallLinkInfo(call)
     val callName = call.identifier.localName.value
     linkInfo.outputs.map {
@@ -737,14 +499,7 @@
   // the "i" parameter, under WDL draft-2, is compiled as "volume.i"
   // under WDL version 1.0, it is compiled as "i".
   // We just want the "i" component.
-<<<<<<< HEAD
-  def evalCallInputs(
-      call: CallNode,
-      env: Map[String, WomValue]
-  ): Map[String, WomValue] = {
-=======
   def evalCallInputs(call: CallNode, env: Map[String, WomValue]): Map[String, WomValue] = {
->>>>>>> 1458df46
     // Find the type required for a call input
     def findWomType(paramName: String): WomType = {
       val retval = call.inputDefinitionMappings.find {
@@ -760,12 +515,7 @@
     }
     call.upstream.collect {
       case exprNode: ExpressionNode =>
-<<<<<<< HEAD
-        val paramName =
-          Utils.getUnqualifiedName(exprNode.identifier.localName.value)
-=======
         val paramName = Utils.getUnqualifiedName(exprNode.identifier.localName.value)
->>>>>>> 1458df46
         val expression = exprNode.womExpression
         val womType = findWomType(paramName)
         paramName -> evaluateWomExpression(expression, womType, env)
@@ -773,31 +523,12 @@
   }
 
   // Evaluate the condition
-<<<<<<< HEAD
-  private def evalCondition(
-      cnNode: ConditionalNode,
-      env: Map[String, WomValue]
-  ): Boolean = {
-    val condValueRaw: WomValue =
-      evaluateWomExpression(
-          cnNode.conditionExpression.womExpression,
-          WomBooleanType,
-          env
-      )
-    val condValue: Boolean = condValueRaw match {
-      case b: WomBoolean => b.value
-      case other =>
-        throw new AppInternalException(
-            s"Unexpected class ${other.getClass}, ${other}"
-        )
-=======
   private def evalCondition(cnNode: ConditionalNode, env: Map[String, WomValue]): Boolean = {
     val condValueRaw: WomValue =
       evaluateWomExpression(cnNode.conditionExpression.womExpression, WomBooleanType, env)
     val condValue: Boolean = condValueRaw match {
       case b: WomBoolean => b.value
       case other         => throw new AppInternalException(s"Unexpected class ${other.getClass}, ${other}")
->>>>>>> 1458df46
     }
     condValue
   }
@@ -809,17 +540,9 @@
   //   call zinc as inc3 { input: a = num}
   // }
   //
-<<<<<<< HEAD
-  private def execConditionalCall(
-      cnNode: ConditionalNode,
-      call: CallNode,
-      env: Map[String, WomValue]
-  ): Map[String, WdlVarLinks] = {
-=======
   private def execConditionalCall(cnNode: ConditionalNode,
                                   call: CallNode,
                                   env: Map[String, WomValue]): Map[String, WdlVarLinks] = {
->>>>>>> 1458df46
     if (!evalCondition(cnNode, env)) {
       // Condition is false, no need to execute the call
       Map.empty
@@ -827,12 +550,7 @@
       // evaluate the call inputs, and add to the environment
       val callInputs = evalCallInputs(call, env)
       val (_, dxExec) = execCall(call, callInputs, None)
-<<<<<<< HEAD
-      val callResults: Map[String, WdlVarLinks] =
-        genPromisesForCall(call, dxExec)
-=======
       val callResults: Map[String, WdlVarLinks] = genPromisesForCall(call, dxExec)
->>>>>>> 1458df46
 
       // Add optional modifier to the return types.
       callResults.map {
@@ -858,15 +576,8 @@
   //   call zinc as inc5 { input: a = b * 4 }
   // }
   //
-<<<<<<< HEAD
-  private def execConditionalSubblock(
-      cnNode: ConditionalNode,
-      env: Map[String, WomValue]
-  ): Map[String, WdlVarLinks] = {
-=======
   private def execConditionalSubblock(cnNode: ConditionalNode,
                                       env: Map[String, WomValue]): Map[String, WdlVarLinks] = {
->>>>>>> 1458df46
     if (!evalCondition(cnNode, env)) {
       // Condition is false, no need to execute the call
       Map.empty
@@ -877,16 +588,7 @@
 
       // The subblock is complex, and requires a fragment, or a subworkflow
       val callInputs: JsValue = buildCallInputs(linkInfo.name, linkInfo, env)
-<<<<<<< HEAD
-      val (_, dxExec) = execDNAxExecutable(
-          linkInfo.dxExec.getId,
-          linkInfo.name,
-          callInputs,
-          None
-      )
-=======
       val (_, dxExec) = execDNAxExecutable(linkInfo.dxExec.getId, linkInfo.name, callInputs, None)
->>>>>>> 1458df46
 
       // create promises for results
       linkInfo.outputs.map {
@@ -941,41 +643,20 @@
     assert(sctNode.scatterVariableNodes.size == 1)
     val svNode: ScatterVariableNode = sctNode.scatterVariableNodes.head
     val collectionRaw: WomValue =
-<<<<<<< HEAD
-      evaluateWomExpression(
-          svNode.scatterExpressionNode.womExpression,
-          WomArrayType(svNode.womType),
-          env
-      )
-    val collection: Seq[WomValue] = collectionRaw match {
-      case x: WomArray => x.value
-      case other =>
-        throw new AppInternalException(
-            s"Unexpected class ${other.getClass}, ${other}"
-        )
-=======
       evaluateWomExpression(svNode.scatterExpressionNode.womExpression,
                             WomArrayType(svNode.womType),
                             env)
     val collection: Seq[WomValue] = collectionRaw match {
       case x: WomArray => x.value
       case other       => throw new AppInternalException(s"Unexpected class ${other.getClass}, ${other}")
->>>>>>> 1458df46
     }
     (svNode, collection)
   }
 
   // Launch a subjob to collect and marshal the call results.
   // Remove the declarations already calculated
-<<<<<<< HEAD
-  private def collectScatter(
-      sctNode: ScatterNode,
-      childJobs: Vector[DxExecution]
-  ): Map[String, WdlVarLinks] = {
-=======
   private def collectScatter(sctNode: ScatterNode,
                              childJobs: Vector[DxExecution]): Map[String, WdlVarLinks] = {
->>>>>>> 1458df46
     val resultTypes: Map[String, WomArrayType] = sctNode.outputMapping.map {
       case scp: ScatterGathererPort =>
         scp.identifier.localName.value -> scp.womType
@@ -988,17 +669,9 @@
     promises
   }
 
-<<<<<<< HEAD
-  private def execScatterCall(
-      sctNode: ScatterNode,
-      call: CallNode,
-      env: Map[String, WomValue]
-  ): Map[String, WdlVarLinks] = {
-=======
   private def execScatterCall(sctNode: ScatterNode,
                               call: CallNode,
                               env: Map[String, WomValue]): Map[String, WdlVarLinks] = {
->>>>>>> 1458df46
     val (svNode, collection) = evalScatterCollection(sctNode, env)
 
     // loop on the collection, call the applet in the inner loop
@@ -1014,15 +687,8 @@
     collectScatter(sctNode, childJobs)
   }
 
-<<<<<<< HEAD
-  private def execScatterSubblock(
-      sctNode: ScatterNode,
-      env: Map[String, WomValue]
-  ): Map[String, WdlVarLinks] = {
-=======
   private def execScatterSubblock(sctNode: ScatterNode,
                                   env: Map[String, WomValue]): Map[String, WdlVarLinks] = {
->>>>>>> 1458df46
     val (svNode, collection) = evalScatterCollection(sctNode, env)
 
     // There must be exactly one sub-workflow
@@ -1040,32 +706,17 @@
         }
 
         // The subblock is complex, and requires a fragment, or a subworkflow
-<<<<<<< HEAD
-        val callInputs: JsValue =
-          buildCallInputs(linkInfo.name, linkInfo, innerEnv)
-        val (_, dxJob) =
-          execDNAxExecutable(linkInfo.dxExec.getId, dbgName, callInputs, None)
-=======
         val callInputs: JsValue = buildCallInputs(linkInfo.name, linkInfo, innerEnv)
         val (_, dxJob) = execDNAxExecutable(linkInfo.dxExec.getId, dbgName, callInputs, None)
->>>>>>> 1458df46
         dxJob
       }.toVector
 
     collectScatter(sctNode, childJobs)
   }
 
-<<<<<<< HEAD
-  def apply(
-      blockPath: Vector[Int],
-      envInitial: Map[String, WomValue],
-      runMode: RunnerWfFragmentMode.Value
-  ): Map[String, JsValue] = {
-=======
   def apply(blockPath: Vector[Int],
             envInitial: Map[String, WomValue],
             runMode: RunnerWfFragmentMode.Value): Map[String, JsValue] = {
->>>>>>> 1458df46
     Utils.appletLog(verbose, s"dxWDL version: ${Utils.getVersion()}")
     Utils.appletLog(verbose, s"link info=${execLinkInfo}")
     Utils.appletLog(verbose, s"Environment: ${envInitial}")
@@ -1096,15 +747,8 @@
             None
           case (None, _) =>
             // input is missing, and there is no default.
-<<<<<<< HEAD
-            Utils.warning(
-                utlVerbose,
-                s"input is missing for ${name}, and there is no default at the callee"
-            )
-=======
             Utils.warning(utlVerbose,
                           s"input is missing for ${name}, and there is no default at the callee")
->>>>>>> 1458df46
             None
           case (Some(x), _) =>
             Some(name -> x)
@@ -1121,7 +765,6 @@
         catg match {
           case Block.AllExpressions(_) =>
             Map.empty
-<<<<<<< HEAD
 
           case Block.CallDirect(_, _) =>
             throw new Exception("sanity, shouldn't reach this state")
@@ -1161,47 +804,6 @@
             execScatterSubblock(sctNode, env)
         }
 
-=======
-
-          case Block.CallDirect(_, _) =>
-            throw new Exception("sanity, shouldn't reach this state")
-
-          // A single call at the end of the block
-          case Block.CallWithSubexpressions(_, call: CallNode) =>
-            val callInputs = evalCallInputs(call, env)
-            val (_, dxExec) = execCall(call, callInputs, None)
-            genPromisesForCall(call, dxExec)
-
-          // The block contains a call and a bunch of expressions
-          // that will be part of the output.
-          case Block.CallFragment(_, call: CallNode) =>
-            val callInputs = evalCallInputs(call, env)
-            val (_, dxExec) = execCall(call, callInputs, None)
-            genPromisesForCall(call, dxExec)
-
-          // The block contains a single call. We can execute it
-          // right here, without another job.
-          case Block.CondOneCall(_, cnNode, call) =>
-            execConditionalCall(cnNode, call, env)
-
-          // a conditional with a subblock inside it. We
-          // need to call an applet or a subworkflow.
-          case Block.CondFullBlock(_, cnNode) =>
-            execConditionalSubblock(cnNode, env)
-
-          // a scatter with a subblock inside it. Iterate
-          // on the scatter variable, and make the applet call
-          // for each value.
-          case Block.ScatterOneCall(_, sctNode, call) =>
-            execScatterCall(sctNode, call, env)
-
-          // Same as previous case, but call a subworkflow
-          // or fragment.
-          case Block.ScatterFullBlock(_, sctNode) =>
-            execScatterSubblock(sctNode, env)
-        }
-
->>>>>>> 1458df46
       // A subjob that collects results from scatters
       case RunnerWfFragmentMode.Collect =>
         val childJobsComplete = collectSubJobs.executableFromSeqNum()
@@ -1215,22 +817,10 @@
             // There must be exactly one sub-workflow
             assert(execLinkInfo.size == 1)
             val (_, linkInfo) = execLinkInfo.toVector.head
-<<<<<<< HEAD
-            collectSubJobs.aggregateResultsFromGeneratedSubWorkflow(
-                linkInfo,
-                childJobsComplete
-            )
-
-          case other =>
-            throw new AppInternalException(
-                s"Bad case ${other.getClass} ${other}"
-            )
-=======
             collectSubJobs.aggregateResultsFromGeneratedSubWorkflow(linkInfo, childJobsComplete)
 
           case other =>
             throw new AppInternalException(s"Bad case ${other.getClass} ${other}")
->>>>>>> 1458df46
         }
     }
 
@@ -1238,12 +828,7 @@
     val blockOutputs: Map[String, WomType] = Block.outputs(block)
     val exportedVars: Set[String] = blockOutputs.keys.toSet
 
-<<<<<<< HEAD
-    val jsOutputs: Map[String, JsValue] =
-      processOutputs(env, fragResults, exportedVars)
-=======
     val jsOutputs: Map[String, JsValue] = processOutputs(env, fragResults, exportedVars)
->>>>>>> 1458df46
     val jsOutputsDbgStr = jsOutputs.mkString("\n")
     Utils.appletLog(verbose, s"""|JSON outputs:
                                      |${jsOutputsDbgStr}""".stripMargin)
