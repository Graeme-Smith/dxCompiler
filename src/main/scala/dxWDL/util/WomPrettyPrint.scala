/** Pretty printing for WOM structures. This is used for debugging.
  */
package dxWDL.util

import wom.callable.Callable._
import wom.graph._
import wom.graph.expression._
import wom.types._

object WomPrettyPrint {

  def apply(node: GraphNode, indent: String = ""): String = {
    node match {
      case ssc: ScatterNode =>
        val ids = ssc.scatterVariableNodes.map { svn =>
          svn.identifier.localName.value
        }
        s"${indent}Scatter(${ids})"

      case cond: ConditionalNode =>
        val inner =
          cond.innerGraph.nodes
            .map { node =>
              apply(node, indent + "  ")
            }
            .mkString("\n")
        s"""|Conditional(${cond.conditionExpression.womExpression.sourceString}) {
                    |${inner}
                    |}
                    |""".stripMargin

      case call: CommandCallNode =>
        val inputNames = call.inputPorts.map(_.name)
        s"CommandCall(${call.identifier.localName.value}, ${inputNames})"

      // Expression Nodes
      case expr: PlainAnonymousExpressionNode =>
        s"PlainAnonymousExpressionNode(${expr.identifier.localName.value}, ${expr.womExpression.sourceString}, ${expr.womType})"

      case expr: TaskCallInputExpressionNode =>
        s"TaskCallInputExpressionNode(${expr.identifier.localName.value}, ${expr.womExpression.sourceString}, ${expr.womType}, ${expr.singleOutputPort})"

      case expr: ExpressionBasedGraphOutputNode =>
        s"ExpressionBasedGraphOutputNode(${expr.identifier.localName.value}, ${expr.womExpression.sourceString}, ${expr.womType})"

      case expr: ExpressionNode =>
        s"ExpressionNode(${expr.getClass}, ${expr.identifier.localName.value}, ${expr.womExpression.sourceString}, ${expr.womType})"

      // Graph input nodes
      case egin: ExternalGraphInputNode =>
        s"ExternalGraphInputNode(${egin.nameInInputSet})"

      // Graph output nodes
      case pbgon: PortBasedGraphOutputNode =>
        s"PortBasedGraphOutputNode(${pbgon.identifier.localName.value})"

      case svNode: ScatterVariableNode =>
        val expr = svNode.scatterExpressionNode
        s"ScatterVariableNode[OGIN](${svNode.identifier.localName.value}, ${expr.womExpression.sourceString}, ${expr.womType})"

      case ogin: OuterGraphInputNode =>
        s"OuterGraphInputNode(${ogin.identifier.localName.value})"

      case other =>
        s"${other.getClass}"
    }
  }

  def apply(iPort: GraphNodePort.InputPort): String = {
    iPort match {
      case cip: GraphNodePort.ConnectedInputPort =>
        s"ConnectedInputPort(${cip.name})"
      case other =>
        s"(${other.getClass} ${other.name})"
    }
  }

  def apply(oPort: GraphNodePort.OutputPort): String = {
    val ownerNode: String = apply(oPort.graphNode)
    oPort match {
      case gnop: GraphNodePort.GraphNodeOutputPort =>
        s"GraphNodeOutputPort(${gnop.identifier.localName.value}, ${ownerNode})"
      case ebop: GraphNodePort.ExpressionBasedOutputPort =>
        s"ExpressionBasedOutputPort(${ebop.identifier.localName.value}, ${ownerNode})"
      case other =>
        s"OutputPort(${other.getClass})"
    }
  }

  def apply(inputDef: InputDefinition): String = {
    inputDef match {
      // A required input, no default.
      case RequiredInputDefinition(iName, womType, _, _) =>
        s"RequiredInputDefinition(${iName}, ${womType})"

      // An input definition that has a default value supplied.
      // Typical WDL example would be a declaration like: "Int x = 5"
<<<<<<< HEAD
      case OverridableInputDefinitionWithDefault(
          iName,
          womType,
          defaultExpr,
          _,
          _
          ) =>
=======
      case OverridableInputDefinitionWithDefault(iName, womType, defaultExpr, _, _) =>
>>>>>>> 1458df46
        s"InputDefinitionWithDefault(${iName}, ${womType})"

      // An input whose value should always be calculated from the default, and is
      // not allowed to be overridden.
      case FixedInputDefinitionWithDefault(iName, womType, defaultExpr, _, _) =>
        s"FixedInputDefinition(${iName}, ${womType},  default=${defaultExpr})"

      case OptionalInputDefinition(iName, WomOptionalType(womType), _, _) =>
        s"OptionalInputDefinition(${iName}, ${womType})"
    }
  }

  def apply(nodes: Seq[GraphNode]): String = {
    nodes.map(node => apply(node)).mkString("\n")
  }
}<|MERGE_RESOLUTION|>--- conflicted
+++ resolved
@@ -95,17 +95,7 @@
 
       // An input definition that has a default value supplied.
       // Typical WDL example would be a declaration like: "Int x = 5"
-<<<<<<< HEAD
-      case OverridableInputDefinitionWithDefault(
-          iName,
-          womType,
-          defaultExpr,
-          _,
-          _
-          ) =>
-=======
       case OverridableInputDefinitionWithDefault(iName, womType, defaultExpr, _, _) =>
->>>>>>> 1458df46
         s"InputDefinitionWithDefault(${iName}, ${womType})"
 
       // An input whose value should always be calculated from the default, and is
