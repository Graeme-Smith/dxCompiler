package dxWDL.base

import java.nio.file.Path

// Exception used for AppInternError
class AppInternalException private (ex: RuntimeException) extends RuntimeException(ex) {
  def this(message: String) = this(new RuntimeException(message))
}

// Exception used for AppError
class AppException private (ex: RuntimeException) extends RuntimeException(ex) {
  def this(message: String) = this(new RuntimeException(message))
}

object IORef extends Enumeration {
  val Input, Output = Value
}

object CompilerFlag extends Enumeration {
  val All, IR, NativeWithoutRuntimeAsset = Value
}

// Encapsulation of verbosity flags.
//  on --       is the overall setting true/false
//  keywords -- specific words to trace
//  quiet:      if true, do not print warnings and informational messages
case class Verbose(on: Boolean, quiet: Boolean, keywords: Set[String]) {
  lazy val keywordsLo = keywords.map(_.toLowerCase).toSet

  // check in a case insensitive fashion
  def containsKey(word: String): Boolean = {
    keywordsLo contains word.toLowerCase
  }
}

// Packing of all compiler flags in an easy to digest
// format
<<<<<<< HEAD
case class CompilerOptions(
    archive: Boolean,
    compileMode: CompilerFlag.Value,
    defaults: Option[Path],
    extras: Option[Extras],
    fatalValidationWarnings: Boolean,
    force: Boolean,
    importDirs: List[Path],
    inputs: List[Path],
    leaveWorkflowsOpen: Boolean,
    locked: Boolean,
    projectWideReuse: Boolean,
    reorg: Boolean,
    streamAllFiles: Boolean,
    runtimeDebugLevel: Option[Int],
    verbose: Verbose
)
=======
case class CompilerOptions(archive: Boolean,
                           compileMode: CompilerFlag.Value,
                           defaults: Option[Path],
                           extras: Option[Extras],
                           fatalValidationWarnings: Boolean,
                           force: Boolean,
                           importDirs: List[Path],
                           inputs: List[Path],
                           leaveWorkflowsOpen: Boolean,
                           locked: Boolean,
                           projectWideReuse: Boolean,
                           reorg: Boolean,
                           streamAllFiles: Boolean,
                           runtimeDebugLevel: Option[Int],
                           verbose: Verbose)
>>>>>>> 1458df46

// Different ways of using the mini-workflow runner.
//   Launch:     there are WDL calls, lanuch the dx:executables.
//   Collect:    the dx:exucutables are done, collect the results.
object RunnerWfFragmentMode extends Enumeration {
  val Launch, Collect = Value
}

object Language extends Enumeration {
  val WDLvDraft2, WDLv1_0, WDLv2_0, CWLv1_0 = Value
}<|MERGE_RESOLUTION|>--- conflicted
+++ resolved
@@ -35,25 +35,6 @@
 
 // Packing of all compiler flags in an easy to digest
 // format
-<<<<<<< HEAD
-case class CompilerOptions(
-    archive: Boolean,
-    compileMode: CompilerFlag.Value,
-    defaults: Option[Path],
-    extras: Option[Extras],
-    fatalValidationWarnings: Boolean,
-    force: Boolean,
-    importDirs: List[Path],
-    inputs: List[Path],
-    leaveWorkflowsOpen: Boolean,
-    locked: Boolean,
-    projectWideReuse: Boolean,
-    reorg: Boolean,
-    streamAllFiles: Boolean,
-    runtimeDebugLevel: Option[Int],
-    verbose: Verbose
-)
-=======
 case class CompilerOptions(archive: Boolean,
                            compileMode: CompilerFlag.Value,
                            defaults: Option[Path],
@@ -69,7 +50,6 @@
                            streamAllFiles: Boolean,
                            runtimeDebugLevel: Option[Int],
                            verbose: Verbose)
->>>>>>> 1458df46
 
 // Different ways of using the mini-workflow runner.
 //   Launch:     there are WDL calls, lanuch the dx:executables.
