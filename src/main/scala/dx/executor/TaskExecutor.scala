--- conflicted
+++ resolved
@@ -3,7 +3,6 @@
 import java.nio.file.{Files, Path, Paths}
 
 import dx.api.DxJob
-<<<<<<< HEAD
 import dx.core.io.{
   DxdaManifest,
   DxdaManifestBuilder,
@@ -16,11 +15,7 @@
 import dx.core.ir.Value._
 import dx.executor.wdl.WdlTaskExecutor
 import dx.util.protocols.DxFileSource
-=======
-import dx.core.getVersion
-import dx.core.io.{DxdaManifest, DxfuseManifest, StreamFiles}
-import dx.executor.wdl.WdlTaskSupportFactory
->>>>>>> 3a29d05a
+
 import spray.json._
 import dx.util.{
   AddressableFileNode,
@@ -38,7 +33,6 @@
   val CheckInstanceType, Prolog, InstantiateCommand, Epilog, Relaunch = Value
 }
 
-<<<<<<< HEAD
 abstract class TaskExecutor(jobMeta: JobMeta,
                             fileUploader: FileUploader = SerialFileUploader(),
                             streamFiles: StreamFiles.StreamFiles,
@@ -46,79 +40,7 @@
 
   private val fileResolver = jobMeta.fileResolver
   private val dxApi = jobMeta.dxApi
-=======
-trait TaskSupport {
-  def getRequiredInstanceType: String
-
-  /**
-    * For any File- and Directory-typed inputs for which a value is provided, materialize
-    * those files on the local file system. This could be via direct download, or by producing
-    * dxda and/or dxfuse manifests.
-    * @return
-    */
-  def localizeInputFiles(streamFiles: StreamFiles.StreamFiles): (
-      Map[String, JsValue],
-      Map[AddressableFileNode, Path],
-      Option[DxdaManifest],
-      Option[DxfuseManifest]
-  )
-
-  /**
-    * Generates and writes command script(s) to disk.
-    * @param localizedInputs task inputs with localized files
-    * @return localizedInputs, updated with any additional (non-input) variables that
-    *         may be required to evaluate the outputs.
-    */
-  def writeCommandScript(localizedInputs: Map[String, JsValue]): Map[String, JsValue]
-
-  /**
-    * Evaluates the outputs of the task, uploads and de-localizes output files,
-    * and write outputs to the meta file.
-    * @param localizedInputs the job inputs, with files localized to the worker
-    * @param fileSourceToPath mapping of original file sources to localized paths
-    * @param fileUploader FileUploader
-    */
-  def evaluateOutputs(localizedInputs: Map[String, JsValue],
-                      fileSourceToPath: Map[AddressableFileNode, Path],
-                      fileUploader: FileUploader): Unit
-
-  /**
-    * Creates JBORs for all the task outputs by linking them to the outputs of
-    * a sub-job with the same signature as this (parent) job.
-    * @param subjob DxJob
-    */
-  def linkOutputs(subjob: DxJob): Unit
-}
-
-trait TaskSupportFactory {
-  def create(jobMeta: JobMeta, fileUploader: FileUploader): Option[TaskSupport]
-}
-
-object TaskExecutor {
-  val taskSupportFactories: Vector[TaskSupportFactory] = Vector(
-      WdlTaskSupportFactory()
-  )
-
-  def createTaskSupport(jobMeta: JobMeta, fileUploader: FileUploader): TaskSupport = {
-    taskSupportFactories
-      .collectFirst { factory =>
-        factory.create(jobMeta, fileUploader) match {
-          case Some(executor) => executor
-        }
-      }
-      .getOrElse(
-          throw new Exception("Cannot determine language/version from source code")
-      )
-  }
-}
-
-case class TaskExecutor(jobMeta: JobMeta,
-                        streamFiles: StreamFiles.StreamFiles,
-                        fileUploader: FileUploader = SerialFileUploader(),
-                        traceLengthLimit: Int = 10000) {
-  private[executor] val taskSupport: TaskSupport =
-    TaskExecutor.createTaskSupport(jobMeta, fileUploader)
->>>>>>> 3a29d05a
+
   private val logger = jobMeta.logger
 
   protected def trace(msg: String, minLevel: Int = TraceLevel.Verbose): Unit = {
@@ -287,7 +209,6 @@
       printDirTree()
       trace(s"Task source code:\n${jobMeta.sourceCode}", traceLengthLimit)
     }
-<<<<<<< HEAD
 
     assert(jobMeta.workerPaths.getInputFilesDir() != jobMeta.workerPaths.getDxfuseMountDir())
 
@@ -375,16 +296,6 @@
       case (dxFs: DxFileSource, path)     => dxFs.address -> path.toString
       case (localFs: LocalFileSource, p2) => localFs.originalPath.toString -> p2.toString
       case other                          => throw new RuntimeException(s"unsupported file source ${other}")
-=======
-    val (localizedInputs, fileSourceToPath, dxdaManifest, dxfuseManifest) =
-      taskSupport.localizeInputFiles(streamFiles)
-
-    // build a manifest for dxda, if there are files to download
-    dxdaManifest.foreach {
-      case DxdaManifest(manifestJs) =>
-        FileUtils.writeFileContent(jobMeta.workerPaths.getDxdaManifestFile(),
-                                   manifestJs.prettyPrint)
->>>>>>> 3a29d05a
     }
 
     // Replace the URIs with local file paths
