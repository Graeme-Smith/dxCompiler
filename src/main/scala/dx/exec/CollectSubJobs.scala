--- conflicted
+++ resolved
@@ -58,12 +58,7 @@
 package dx.exec
 
 import dx.api.{DxApi, DxExecution, DxFindExecutions, DxJob, InstanceTypeDB}
-<<<<<<< HEAD
 import dx.core.languages.wdl.{DxlExec, ExecLinkInfo, WdlVarLinks, WdlVarLinksConverter}
-=======
-import dx.core.io.ExecLinkInfo
-import dx.core.languages.wdl.{DxlExec, WdlVarLinks, WdlVarLinksConverter}
->>>>>>> 742bc8d7
 import spray.json._
 import wdlTools.eval.WdlValues
 import wdlTools.types.{WdlTypes, TypedAbstractSyntax => TAT}
@@ -125,13 +120,8 @@
     }
     val request = Map("executions" -> JsArray(jobInfoReq))
     dxApi.logger.info(s"bulk-describe request=${request}")
-<<<<<<< HEAD
-    val retval: JsObject = dxApi.executionsDescribe(request)
-    val results: Vector[JsValue] = retval.fields.get("results") match {
-=======
     val response: JsObject = dxApi.executionsDescribe(request)
     val results: Vector[JsValue] = response.fields.get("results") match {
->>>>>>> 742bc8d7
       case Some(JsArray(x)) => x
       case _                => throw new Exception(s"wrong type for executableName ${response}")
     }
