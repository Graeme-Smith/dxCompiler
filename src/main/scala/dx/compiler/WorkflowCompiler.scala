package dx.compiler

import dx.api.{DxApi, DxUtils}
import dx.core.Constants
import dx.core.ir._
import dx.translator.CallableAttributes._
import dx.translator.Extras
import dx.util.{CodecUtils, Logger}
import spray.json._

import scala.collection.immutable.TreeMap

case class WorkflowCompiler(compactComplexValues: Boolean,
                            extras: Option[Extras],
                            parameterLinkSerializer: ParameterLinkSerializer,
                            dxApi: DxApi = DxApi.get,
                            logger: Logger = Logger.get)
    extends ExecutableCompiler(extras, parameterLinkSerializer, dxApi) {

  private def workflowInputParameterToNative(parameter: Parameter,
                                             stageInput: StageInput,
                                             isTopLevel: Boolean): Vector[JsValue] = {
    // The default value can come from the stageInput or the parameter
    val default = stageInput match {
      case StaticInput(value) => Some(value)
      case _                  => parameter.defaultValue
    }
    inputParameterToNative(parameter.copy(defaultValue = default),
                           compactComplexValues && !isTopLevel)
  }

  // Note: a single WDL output can generate one or two JSON outputs.
  private def workflowOutputParameterToNative(parameter: Parameter,
                                              stageInput: StageInput): Vector[JsValue] = {
    val outputSpec: Map[String, Map[String, JsValue]] =
<<<<<<< HEAD
      outputParameterToNative(parameter, compactComplexValues).map { obj =>
=======
      outputParameterToNative(parameter).map { obj =>
>>>>>>> 3a29d05a
        val name = obj.fields.get("name") match {
          case Some(JsString(name)) => name
          case other                => throw new Exception(s"Unexpected value for 'name' field: ${other}")
        }
        name -> obj.fields
      }.toMap

    val outputSources: Vector[(String, JsValue)] = stageInput match {
      case StaticInput(value) =>
        Vector(parameterLinkSerializer.createConstantField(value, parameter.dxName))
      case LinkInput(dxStage, paramName) =>
        val link = ParameterLinkStage(dxStage,
                                      IORef.Output,
                                      paramName,
                                      getActualType(parameter.dxType, compactComplexValues))
        parameterLinkSerializer.createFieldsFromLink(link, parameter.dxName)
      case WorkflowInput(wfParam) =>
        // TODO: if the input has a non-static default, link to the value of the workflow input
        //  (either the user-specified value or the result of evaluting the expression)
        //  - right now this only links to the user-specified value
        val link = ParameterLinkWorkflowInput(wfParam.dxName,
                                              getActualType(parameter.dxType, compactComplexValues))
        parameterLinkSerializer.createFieldsFromLink(link, parameter.dxName)
      case other =>
        throw new Exception(s"Bad value for stage input ${other}")
    }

    // merge the specification and the output sources
    outputSources.map {
      case (fieldName, output) =>
        JsObject(outputSpec(fieldName) ++ Map("outputSource" -> output))
    }
  }

  /**
    * Translates stage inputs to JSON.
    * @param inputs stage inputs
    * @return
    */
  private def stageInputToNative(inputs: Vector[(Parameter, StageInput)]): JsValue = {
    // sort the inputs, to make the request deterministic
    val jsInputs: TreeMap[String, JsValue] = inputs.foldLeft(TreeMap.empty[String, JsValue]) {
      case (accu, (parameter, stageInput)) =>
        stageInput match {
          case EmptyInput =>
            // We do not have a value for this input at compile time. For compulsory applet inputs,
            // the user will have to fill in a value at runtime.
            accu
          case StaticInput(value) =>
            val fields =
              parameterLinkSerializer.createFields(parameter.dxName, parameter.dxType, value)
            accu ++ fields.toMap
          case LinkInput(dxStage, paramname) =>
            val link = ParameterLinkStage(dxStage,
                                          IORef.Output,
                                          paramname,
                                          getActualType(parameter.dxType, compactComplexValues))
            val fields = parameterLinkSerializer.createFieldsFromLink(link, parameter.dxName)
            accu ++ fields.toMap
          case WorkflowInput(wfParam) =>
            val link =
              ParameterLinkWorkflowInput(wfParam.dxName,
                                         getActualType(parameter.dxType, compactComplexValues))
            val fields = parameterLinkSerializer.createFieldsFromLink(link, parameter.dxName)
            accu ++ fields.toMap
        }
    }
    JsObject(jsInputs)
  }

  private def workflowAttributesToNative(
      workflow: Workflow,
      defaultTags: Set[String]
  ): (Map[String, JsValue], Map[String, JsValue]) = {
    val (commonMeta, commonDetails) = callableAttributesToNative(workflow, defaultTags)
    val workflowMeta = workflow.attributes.collect {
      // These will be implemented in a future PR
      case CallNamesAttribute(_) =>
        throw new NotImplementedError()
      case RunOnSingleNodeAttribute(_) =>
        throw new NotImplementedError()
      // These are currently ignored because they only apply to apps
      //case VersionAttribute(text) => Some("version" -> JsString(text))
    }
    (commonMeta ++ workflowMeta, commonDetails)
  }

  def apply(
      workflow: Workflow,
      executableDict: Map[String, CompiledExecutable]
  ): (Map[String, JsValue], JsValue) = {
    logger.trace(s"Building /workflow/new request for ${workflow.name}")
    val stages =
      workflow.stages.foldLeft(Vector.empty[JsValue]) {
        case (stagesReq, stg) =>
          val CompiledExecutable(irApplet, dxExec, _, _) = executableDict(stg.calleeName)
          val linkedInputs = irApplet.inputVars.zip(stg.inputs)
          val inputs = stageInputToNative(linkedInputs)
          // convert the per-stage metadata into JSON
          val stageReqDesc = JsObject(
              Map("id" -> JsString(stg.dxStage.id),
                  "executable" -> JsString(dxExec.id),
                  "name" -> JsString(stg.description),
                  "input" -> inputs)
          )
          stagesReq :+ stageReqDesc
      }
    // build the details JSON
    val defaultTags = Set(Constants.CompilerTag)
    val (wfMeta, wfMetaDetails) = workflowAttributesToNative(workflow, defaultTags)
    // compress and base64 encode the source code
    val sourceDetails = Map(
        Constants.SourceCode -> JsString(
            CodecUtils.gzipAndBase64Encode(workflow.document.toString)
        )
    )
    // links through applets that run workflow fragments
    val transitiveDependencies: Vector[ExecutableLink] =
      workflow.stages.foldLeft(Vector.empty[ExecutableLink]) {
        case (accu, stg) =>
          val CompiledExecutable(_, _, dependencies, _) = executableDict(stg.calleeName)
          accu ++ dependencies
      }
    // link to applets used by the fragments. This notifies the platform that they
    // need to be cloned when copying workflows.
    val dxLinks = transitiveDependencies.map {
      case ExecutableLink(name, _, _, dxExec) =>
        s"link_${name}" -> JsObject(DxUtils.DxLinkKey -> JsString(dxExec.id))
    }.toMap
    val delayDetails = delayWorkspaceDestructionToNative
    // generate the executable tree
    val execTree = ExecutableTree(executableDict).apply(workflow)
    val execTreeDetails = Map(
        "execTree" -> JsString(CodecUtils.gzipAndBase64Encode(execTree.toString))
    )
    val details = wfMetaDetails ++ sourceDetails ++ dxLinks ++ delayDetails ++ execTreeDetails
    val isTopLevel = workflow.level == Level.Top
    // required arguments for API call
    val required = Map(
        "name" -> JsString(workflow.name),
        "stages" -> JsArray(stages),
        "details" -> JsObject(details),
        // Sub-workflow are compiled to hidden objects.
        "hidden" -> JsBoolean(!isTopLevel)
    )
    // convert inputs and outputs to spec
    val wfInputOutput: Map[String, JsValue] =
      if (workflow.locked) {
        // Locked workflows have well defined inputs and outputs
        val wfInputSpec: Vector[JsValue] = workflow.inputs
          .sortWith(_._1.name < _._1.name)
          .flatMap {
            case (parameter, stageInput) =>
              workflowInputParameterToNative(parameter, stageInput, isTopLevel)
          }
        val wfOutputSpec: Vector[JsValue] = workflow.outputs
          .sortWith(_._1.name < _._1.name)
          .flatMap {
            case (parameter, stageInput) => workflowOutputParameterToNative(parameter, stageInput)
          }
        Map("inputs" -> JsArray(wfInputSpec), "outputs" -> JsArray(wfOutputSpec))
      } else {
        Map.empty
      }
    // look for ignoreReuse in runtime hints and in extras - the later overrides the former
    val ignoreReuse = extras.flatMap(_.ignoreReuse) match {
      case Some(true) => Map("ignoreReuse" -> JsArray(JsString("*")))
      case _          => Map.empty
    }
    // build API request
    val request = required ++ wfInputOutput ++ wfMeta ++ ignoreReuse
    (request, execTree)
  }
}<|MERGE_RESOLUTION|>--- conflicted
+++ resolved
@@ -10,34 +10,27 @@
 
 import scala.collection.immutable.TreeMap
 
-case class WorkflowCompiler(compactComplexValues: Boolean,
-                            extras: Option[Extras],
+case class WorkflowCompiler(extras: Option[Extras],
                             parameterLinkSerializer: ParameterLinkSerializer,
                             dxApi: DxApi = DxApi.get,
                             logger: Logger = Logger.get)
     extends ExecutableCompiler(extras, parameterLinkSerializer, dxApi) {
 
   private def workflowInputParameterToNative(parameter: Parameter,
-                                             stageInput: StageInput,
-                                             isTopLevel: Boolean): Vector[JsValue] = {
+                                             stageInput: StageInput): Vector[JsValue] = {
     // The default value can come from the stageInput or the parameter
     val default = stageInput match {
       case StaticInput(value) => Some(value)
       case _                  => parameter.defaultValue
     }
-    inputParameterToNative(parameter.copy(defaultValue = default),
-                           compactComplexValues && !isTopLevel)
+    inputParameterToNative(parameter.copy(defaultValue = default))
   }
 
   // Note: a single WDL output can generate one or two JSON outputs.
   private def workflowOutputParameterToNative(parameter: Parameter,
                                               stageInput: StageInput): Vector[JsValue] = {
     val outputSpec: Map[String, Map[String, JsValue]] =
-<<<<<<< HEAD
-      outputParameterToNative(parameter, compactComplexValues).map { obj =>
-=======
       outputParameterToNative(parameter).map { obj =>
->>>>>>> 3a29d05a
         val name = obj.fields.get("name") match {
           case Some(JsString(name)) => name
           case other                => throw new Exception(s"Unexpected value for 'name' field: ${other}")
@@ -49,17 +42,13 @@
       case StaticInput(value) =>
         Vector(parameterLinkSerializer.createConstantField(value, parameter.dxName))
       case LinkInput(dxStage, paramName) =>
-        val link = ParameterLinkStage(dxStage,
-                                      IORef.Output,
-                                      paramName,
-                                      getActualType(parameter.dxType, compactComplexValues))
+        val link = ParameterLinkStage(dxStage, IORef.Output, paramName, parameter.dxType)
         parameterLinkSerializer.createFieldsFromLink(link, parameter.dxName)
       case WorkflowInput(wfParam) =>
         // TODO: if the input has a non-static default, link to the value of the workflow input
         //  (either the user-specified value or the result of evaluting the expression)
         //  - right now this only links to the user-specified value
-        val link = ParameterLinkWorkflowInput(wfParam.dxName,
-                                              getActualType(parameter.dxType, compactComplexValues))
+        val link = ParameterLinkWorkflowInput(wfParam.dxName, parameter.dxType)
         parameterLinkSerializer.createFieldsFromLink(link, parameter.dxName)
       case other =>
         throw new Exception(s"Bad value for stage input ${other}")
@@ -91,16 +80,12 @@
               parameterLinkSerializer.createFields(parameter.dxName, parameter.dxType, value)
             accu ++ fields.toMap
           case LinkInput(dxStage, paramname) =>
-            val link = ParameterLinkStage(dxStage,
-                                          IORef.Output,
-                                          paramname,
-                                          getActualType(parameter.dxType, compactComplexValues))
+            val link = ParameterLinkStage(dxStage, IORef.Output, paramname, parameter.dxType)
             val fields = parameterLinkSerializer.createFieldsFromLink(link, parameter.dxName)
             accu ++ fields.toMap
           case WorkflowInput(wfParam) =>
             val link =
-              ParameterLinkWorkflowInput(wfParam.dxName,
-                                         getActualType(parameter.dxType, compactComplexValues))
+              ParameterLinkWorkflowInput(wfParam.dxName, parameter.dxType)
             val fields = parameterLinkSerializer.createFieldsFromLink(link, parameter.dxName)
             accu ++ fields.toMap
         }
@@ -191,7 +176,7 @@
           .sortWith(_._1.name < _._1.name)
           .flatMap {
             case (parameter, stageInput) =>
-              workflowInputParameterToNative(parameter, stageInput, isTopLevel)
+              workflowInputParameterToNative(parameter, stageInput)
           }
         val wfOutputSpec: Vector[JsValue] = workflow.outputs
           .sortWith(_._1.name < _._1.name)
