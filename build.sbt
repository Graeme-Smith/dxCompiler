import Merging.customMergeStrategy
import sbt.Keys._
import sbtassembly.AssemblyPlugin.autoImport._

scalaVersion := "2.13.2"
name := "dxWDL"
import com.typesafe.config._
val confPath =
  Option(System.getProperty("config.file")).getOrElse("src/main/resources/application.conf")
val conf = ConfigFactory.parseFile(new File(confPath)).resolve()
version := conf.getString("dxWDL.version")
organization := "com.dnanexus"
developers := List(
    Developer("orodeh", "orodeh", "orodeh@dnanexus.com", url("https://github.com/dnanexus")),
    Developer("jdidion", "jdidion", "jdidion@dnanexus.com", url("https://github.com/dnanexus")),
    Developer("xquek", "xquek", "xquek@dnanexus.com", url("https://github.com/dnanexus")),
    Developer("commandlinegirl",
              "commandlinegirl",
              "azalcman@dnanexus.com",
              url("https://github.com/dnanexus")),
    Developer("mhrvol", "mhrvol", "mhrvol-cf@dnanexus.com", url("https://github.com/dnanexus"))
)
homepage := Some(url("https://github.com/dnanexus/dxWDL"))
scmInfo := Some(
    ScmInfo(url("https://github.com/dnanexus/dxWDL"), "git@github.com:dnanexus/dxWDL.git")
)
licenses += ("Apache-2.0", url("http://www.apache.org/licenses/LICENSE-2.0"))
publishMavenStyle := true

val root = project.in(file("."))

// reduce the maximum number of errors shown by the Scala compiler
maxErrors := 20

//coverageEnabled := true

javacOptions ++= Seq("-Xlint:deprecation")

// Show deprecation warnings
scalacOptions ++= Seq(
    "-unchecked",
    "-deprecation",
    "-feature",
    "-explaintypes",
    "-encoding",
    "UTF-8",
    "-Xlint:constant",
    "-Xlint:delayedinit-select",
    "-Xlint:doc-detached",
    "-Xlint:inaccessible",
    "-Xlint:infer-any",
    "-Xlint:nullary-override",
    "-Xlint:nullary-unit",
    "-Xlint:option-implicit",
    "-Xlint:package-object-classes",
    "-Xlint:poly-implicit-overload",
    "-Xlint:private-shadow",
    "-Xlint:stars-align",
    "-Xlint:type-parameter-shadow",
    "-Ywarn-dead-code",
    "-Ywarn-unused:implicits",
    "-Ywarn-unused:privates",
    "-Ywarn-unused:locals",
    "-Ywarn-unused:imports", // warns about every unused import on every command.
    "-Xfatal-warnings" // makes those warnings fatal.
)

assemblyJarName in assembly := "dxWDL.jar"
logLevel in assembly := Level.Info
assemblyOutputPath in assembly := file("applet_resources/resources/dxWDL.jar")
assemblyMergeStrategy in assembly := customMergeStrategy.value

val dxApiVersion = "0.1.4"
val dxCommonVersion = "0.2.2"
val dxFileAccessProtocolsVersion = "0.1.2"
val wdlToolsVersion = "0.11.0"
val typesafeVersion = "1.3.3"
val sprayVersion = "1.3.5"
val jacksonVersion = "2.11.0"
val guavaVersion = "18.0"
val httpClientVersion = "4.5"
val logbackVersion = "1.2.3"
val scalatestVersion = "3.1.1"
val commonsCompressVersion = "1.20"

libraryDependencies ++= Seq(
    "com.dnanexus" % "dxapi" % dxApiVersion,
    "com.dnanexus" % "dxcommon" % dxCommonVersion,
<<<<<<< HEAD
    "com.dnanexus" % "dxFileAccessProtocols" % dxFileAccessProtocolsVersion,
=======
    "com.dnanexus" % "dxfileaccessprotocols" % dxFileAccessProtocolsVersion,
>>>>>>> 3a29d05a
    "com.dnanexus" % "wdltools" % wdlToolsVersion,
    "io.spray" %% "spray-json" % sprayVersion,
    "com.typesafe" % "config" % typesafeVersion,
    "org.apache.commons" % "commons-compress" % commonsCompressVersion,
    // libraries used in what remains of dxjava
    "com.fasterxml.jackson.core" % "jackson-databind" % jacksonVersion,
    "com.google.guava" % "guava" % guavaVersion,
    "org.apache.httpcomponents" % "httpclient" % httpClientVersion,
    // libraries needed for compatiblity
    "ch.qos.logback" % "logback-classic" % logbackVersion % Runtime,
    //---------- Test libraries -------------------//
    "org.scalatest" % "scalatest_2.13" % scalatestVersion % "test"
)

// If an exception is thrown during tests, show the full
// stack trace, by adding the "-oF" option to the list.
//

// exclude the native tests, they are slow.
// to do this from the command line:
// sbt testOnly -- -l native
//
// comment out this line in order to allow native
// tests
// Test / testOptions += Tests.Argument("-l", "native")
Test / testOptions += Tests.Argument("-oF")

Test / parallelExecution := false

// comment out this line to enable tests in assembly
test in assembly := {}

// scalafmt
scalafmtConfig := root.base / ".scalafmt.conf"
// Coverage
//
// sbt clean coverage test
// sbt coverageReport

// To turn it off do:
// sbt coverageOff

// Ignore code parts that cannot be checked in the unit
// test environment
//coverageExcludedPackages := "dxWDL.Main;dxWDL.compiler.DxNI;dxWDL.compiler.DxObjectDirectory;dxWDL.compiler.Native"<|MERGE_RESOLUTION|>--- conflicted
+++ resolved
@@ -86,11 +86,7 @@
 libraryDependencies ++= Seq(
     "com.dnanexus" % "dxapi" % dxApiVersion,
     "com.dnanexus" % "dxcommon" % dxCommonVersion,
-<<<<<<< HEAD
-    "com.dnanexus" % "dxFileAccessProtocols" % dxFileAccessProtocolsVersion,
-=======
     "com.dnanexus" % "dxfileaccessprotocols" % dxFileAccessProtocolsVersion,
->>>>>>> 3a29d05a
     "com.dnanexus" % "wdltools" % wdlToolsVersion,
     "io.spray" %% "spray-json" % sprayVersion,
     "com.typesafe" % "config" % typesafeVersion,
