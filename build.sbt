--- conflicted
+++ resolved
@@ -120,17 +120,10 @@
 lazy val dependencies =
   new {
     val dxCommonVersion = "0.2.5"
-<<<<<<< HEAD
-    val dxApiVersion = "0.1.7"
-    val dxFileAccessProtocolsVersion = "0.1.2"
-    val wdlToolsVersion = "0.11.17"
-    val cwlScalaVersion = "0.3.2"
-=======
     val dxApiVersion = "0.1.8"
     val dxFileAccessProtocolsVersion = "0.1.2"
     val wdlToolsVersion = "0.12.2"
     val cwlScalaVersion = "0.3.4"
->>>>>>> ce56fb2b
     val typesafeVersion = "1.3.3"
     val sprayVersion = "1.3.5"
     val scalatestVersion = "3.1.1"
