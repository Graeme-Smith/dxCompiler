--- conflicted
+++ resolved
@@ -1222,7 +1222,7 @@
     //          :: "--verbose"
     //          :: "--verboseKey" :: "GenerateIR"
     val retval = Main.compile(args.toVector)
-    retval shouldBe a[SuccessIR]
+    retval shouldBe a[SuccessfulCompileIR]
   }
 
   it should "work correctly with a complex scatter" taggedAs EdgeTest in {
@@ -1232,7 +1232,7 @@
     //          :: "--verbose"
     //          :: "--verboseKey" :: "GenerateIR"
     val retval = Main.compile(args.toVector)
-    retval shouldBe a[SuccessIR]
+    retval shouldBe a[SuccessfulCompileIR]
   }
 
   // Check parameter_meta pattern: ["array"]
@@ -1514,20 +1514,12 @@
   it should "translate a simple CWL task with JS expressions" in {
     val path = pathFromBasename("cwl", "params.cwl")
     val args = path.toString :: cFlags
-<<<<<<< HEAD
-    Main.compile(args.toVector) shouldBe a[SuccessfulCompileIR]
-=======
-    Main.compile(args.toVector) shouldBe a[SuccessIR]
->>>>>>> ce56fb2b
+    Main.compile(args.toVector) shouldBe a[SuccessfulCompileIR]
   }
 
   it should "translate a simple CWL task with Any type input" in {
     val path = pathFromBasename("cwl", "params2.cwl")
     val args = path.toString :: cFlags
-<<<<<<< HEAD
-    Main.compile(args.toVector) shouldBe a[SuccessfulCompileIR]
-=======
-    Main.compile(args.toVector) shouldBe a[SuccessIR]
->>>>>>> ce56fb2b
+    Main.compile(args.toVector) shouldBe a[SuccessfulCompileIR]
   }
 }