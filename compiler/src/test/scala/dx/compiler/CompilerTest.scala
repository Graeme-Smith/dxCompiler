--- conflicted
+++ resolved
@@ -67,26 +67,6 @@
   private lazy val cFlagsReorgCompile: List[String] = cFlagsBase ++
     List("-compileMode", "NativeWithoutRuntimeAsset", "-folder", "/reorg_tests")
 
-<<<<<<< HEAD
-=======
-//  val irArgs = path.toString :: "--extras" :: extraPath.toString :: (cFlagsBase ++ List(
-//    "-compileMode",
-//    "IR",
-//    "-folder",
-//    s"/${unitTestsPath}",
-//    "-locked"
-//  ))
-//  val bundle = Main.compile(irArgs.toVector) match {
-//    case SuccessIR(x, _) => x
-//    case other           => throw new Exception(s"Unexpected result ${other}")
-//  }
-//  val task = bundle.primaryCallable match {
-//    case Some(task: Application) => task
-//    case _                       => throw new Exception("boo")
-//  }
-//  println(task.requirements)
-
->>>>>>> 0bb38cee
   private val dateFormatter = DateTimeFormatter.ofPattern("yyyy-MM-dd-HH-mm")
   private val test_time = dateFormatter.format(LocalDateTime.now)
 
@@ -1117,6 +1097,15 @@
         throw new AssertionError(s"expected Success, got ${other}")
     }
     val dxApplet = dxApi.applet(appletId)
-
+    val desc = dxApplet.describe()
+
+    val input = desc.inputSpec.get.map(i => i.name -> i).toMap
+    input.keySet shouldBe Set(Constants.InputManifests, Constants.InputLinks)
+    input(Constants.InputManifests).ioClass shouldBe DxIOClass.FileArray
+    input(Constants.InputLinks).ioClass shouldBe DxIOClass.Hash
+
+    val output = desc.outputSpec.get.map(i => i.name -> i).toMap
+    output.keySet shouldBe Set(Constants.OutputManifest)
+    output(Constants.OutputManifest).ioClass shouldBe DxIOClass.File
   }
 }